--- conflicted
+++ resolved
@@ -155,11 +155,7 @@
 
         positives_inds = user_ind_dict[utils.one_hot_to_index(anchor_y[0])]
 
-<<<<<<< HEAD
-        for ii in range(25):
-=======
         for ii in range(100):
->>>>>>> 56a2460c
             positive_choice = np.random.choice(positives_inds)
             positive_X = np.expand_dims(data_file[X_data_name][positive_choice, :, :], axis=0)
             positive_y = np.expand_dims(data_file[y_data_name][positive_choice, :, ], axis=0)
