"""
Builds a siamese CNN and trains it to embed typing data from same user to be similar,
and typing data from different users to be dissimilar.

Adapted from:
https://github.com/divyashan/time_series/blob/master/models/supervised/siamese_triplet_keras.py
"""

import os
import signal
import argparse
import random

import numpy as np
import h5py

import keras
from keras.models import Model
from keras.layers import Dense, Input, Lambda
from keras.layers import Conv1D, MaxPooling1D, Flatten
from keras.layers.normalization import BatchNormalization
from keras.optimizers import Adam
from keras.callbacks import Callback, ModelCheckpoint
import keras.backend as K

import utils

# Constants
PERIOD = 10

# Parameters
<<<<<<< HEAD
ALPHA = 0.3  # Triplet loss threshold
LEARNING_RATE = 0.5e-2
=======
ALPHA = 1  # Triplet loss threshold
LEARNING_RATE = 1e-3  # Start learning rate
LR_DROP = 0.5  # Learning rate multiplier every LR_DROP_INTERVAL
LR_DROP_INTERVAL = 20  # How many epochs to run before dropping learning rate
>>>>>>> 58898a00
EPOCHS = 1000
BATCH_SIZE = 100

# Global variables
stop_flag = False  # Flag to indicate that training was terminated early
training_complete = False  # Flag to indicate that training is complete


class OnlineTripletGenerator(keras.utils.Sequence):
    """
    Generates batches of "batch hard" triplets with the method described here:
    https://omoindrot.github.io/triplet-loss

    Code is adapted from: https://github.com/omoindrot/tensorflow-triplet-loss/blob/master/model/triplet_loss.py
    """

    def __init__(self, data_path, dataset_name, tower_model, batch_size=300, alpha=ALPHA, triplet_mode="batch_all"):
        "Initialization"

        self.tower_model = tower_model
        self.data_file = h5py.File(data_path, "r")
        self.X_name = "X_" + dataset_name
        self.y_name = "y_" + dataset_name

        self.n_examples = self.data_file[self.X_name].shape[0]
        self.example_length = self.data_file[self.X_name].shape[1]
        self.n_features = self.data_file[self.X_name].shape[2]
        self.n_classes = self.data_file[self.y_name].shape[1]

        self.batch_size = batch_size
        self.alpha = alpha

        self.indices = list(range(self.n_examples))

        assert triplet_mode in ["batch_all", "batch_hard", "random"], "Invalid triplet mode. Choose between batch_all and batch_hard."
        self.triplet_mode = triplet_mode

        self.on_epoch_end()

    def __len__(self):
        "Denotes the number of batches per epoch"
        return int(np.ceil(self.n_examples / self.batch_size))

    def __getitem__(self, index):
        "Generate one batch of data"

        # Generate indexes of the batch
        batch_indices = self.indices[index * self.batch_size: (index + 1) * self.batch_size]

        self.this_batch_size = len(batch_indices)

        # Load the raw examples
        X_boolean_mask = np.zeros((self.n_examples, self.example_length, self.n_features), dtype=bool)
        X_boolean_mask[batch_indices, :, :] = True
        X_batch = self.data_file[self.X_name][X_boolean_mask].reshape((self.this_batch_size, self.example_length, self.n_features))

        y_boolean_mask = np.zeros((self.n_examples, self.n_classes), dtype=bool)
        y_boolean_mask[batch_indices, :] = True
        y_batch = self.data_file[self.y_name][y_boolean_mask].reshape((self.this_batch_size, self.n_classes))
        labels = np.array(utils.one_hot_to_index(y_batch))

        if self.triplet_mode == "batch_hard":
            # Compute the embeddings of this batch
            embeddings = self.tower_model.predict(X_batch)
            # Generate batch hard triplets
            anchor_inds, positive_inds, negative_inds = self._batch_hard_triplets(embeddings, labels)

        elif self.triplet_mode == "batch_all":
            # Compute the embeddings of this batch
            embeddings = self.tower_model.predict(X_batch)
            # Generate batch hard triplets
            anchor_inds, positive_inds, negative_inds = self._batch_all_triplets(embeddings, labels)

        X_anchors = X_batch[anchor_inds, :, :]
        X_positives = X_batch[positive_inds, :, :]
        X_negatives = X_batch[negative_inds, :, :]
        y_dummy = np.zeros((len(anchor_inds),))

        return [X_anchors, X_positives, X_negatives], y_dummy

    def on_epoch_end(self):
        "Updates indexes after each epoch"
        random.shuffle(self.indices)

    def _pairwise_distances(self, embeddings, squared=False):
        """
        Computes a 2D matrix of distances between all embeddings.
        """

        # Pairwise dot product between all embeddings
        dot_products = np.matmul(embeddings, embeddings.T)

        # Squared L2 norm for each embedding
        square_norms = np.diagonal(dot_products)

        # Pairwise distances
        distances = np.expand_dims(square_norms, 0) - 2.0 * dot_products + np.expand_dims(square_norms, 0)

        # Replace any negative distances with zeros
        distances = np.maximum(distances, 0)

        if not squared:
            distances = np.sqrt(distances)

        return distances

    def _anchor_positive_mask(self, labels):
        """
        Returns a mask of shape (batch_size, batch_size)
        where mask[a, p] is True iff. a and p are distinct
        and have the same label.
        """

        # Check if a and p are distinct
        indices_equal = np.eye(labels.shape[0])
        indices_not_equal = np.logical_not(indices_equal)

        # Check if labels[a] == labels[p]
        labels_equal = np.equal(np.expand_dims(labels, 0), np.expand_dims(labels, 1))

        # AND to get mask
        mask = np.logical_and(indices_not_equal, labels_equal)

        return mask

    def _anchor_negative_mask(self, labels):
        """
        Returns a mask of shape (batch_size, batch_size)
        where mask[a, n] is True iff. a and n have different labels.
        """

        # Check if labels[a] == labels[n]
        labels_equal = np.equal(np.expand_dims(labels, 0), np.expand_dims(labels, 1))

        mask = np.logical_not(labels_equal)

        return mask

    def _triplet_mask(self, labels):
        """
        Returns a mask of shape (batch_size, batch_size, batch_size)
        where mask[a, p, n] is True iff. (a, p, n) is a valid triplet.
        """

        # Check that a, p, n are distinct
        indices_equal = np.eye(labels.shape[0])
        indices_not_equal = np.logical_not(indices_equal)
        a_not_equal_p = np.expand_dims(indices_not_equal, 2)
        a_not_equal_n = np.expand_dims(indices_not_equal, 1)
        p_not_equal_n = np.expand_dims(indices_not_equal, 0)

        distinct_indices = np.logical_and(np.logical_and(a_not_equal_p, a_not_equal_n), p_not_equal_n)

        # Check that a and p have the same label, a and n have different label
        label_equal = np.equal(np.expand_dims(labels, 0), np.expand_dims(labels, 1))
        a_equal_p = np.expand_dims(label_equal, 2)
        a_equal_n = np.expand_dims(label_equal, 1)

        valid_labels = np.logical_and(a_equal_p, np.logical_not(a_equal_n))

        # Combine the masks
        mask = np.logical_and(distinct_indices, valid_labels)

        return mask

    def _batch_hard_triplets(self, embeddings, labels):
        """
        For each anchor, select the hardest positive and hardest negative
        within the batch. Yields batch_size triplets.
        """

        # Indices of anchors
        anchor_inds = range(self.this_batch_size)

        pairwise_dists = self._pairwise_distances(embeddings, squared=True)

        # For each anchor, pick hardest positive
        mask_anchor_positive = self._anchor_positive_mask(labels)

        ind_cols = np.where(np.sum(mask_anchor_positive, axis=0) == 0)
        mask_anchor_positive[0, ind_cols] = 1

        anchor_positive_dists = np.multiply(mask_anchor_positive, pairwise_dists)  # Set 0 where (a, p) invalid
        positive_inds = np.argmax(anchor_positive_dists, axis=1)  # Find hardest positives

        # For each anchor, pick hardest negative
        mask_anchor_negative = self._anchor_negative_mask(labels)

        ind_cols = np.where(np.sum(mask_anchor_negative, axis=0) == 0)
        mask_anchor_negative[0, ind_cols] = 1

        max_dist = np.amax(pairwise_dists, axis=1, keepdims=True)
        anchor_negative_dists = pairwise_dists + max_dist * (1.0 - mask_anchor_negative)  # Add max dist to invalid negatives
        negative_inds = np.argmin(anchor_negative_dists, axis=1)  # Find hardest negatives

        return anchor_inds, positive_inds, negative_inds

    def _batch_all_triplets(self, embeddings, labels):
        """
        Select all semi-hard and hard triplets.
        """

        pairwise_dists = self._pairwise_distances(embeddings, squared=False)

        anchor_positive_dists = np.expand_dims(pairwise_dists, 2)
        anchor_negative_dists = np.expand_dims(pairwise_dists, 1)

        triplet_loss = anchor_positive_dists - anchor_negative_dists + self.alpha

        # Remove invalid triplets
        mask = self._triplet_mask(labels)
        triplet_loss = np.multiply(mask, triplet_loss)

        # Set negative losses to zero
        triplet_loss = np.maximum(triplet_loss, 0.0)

        # Find triplets where loss > 0
        anchor_inds, positive_inds, negative_inds = np.where((triplet_loss > 1e-16))  # & (triplet_loss <= 1))

        # Convert to lists
        anchor_inds = anchor_inds.tolist()
        positive_inds = positive_inds.tolist()
        negative_inds = negative_inds.tolist()

        return anchor_inds, positive_inds, negative_inds


class TerminateOnFlag(Callback):
    """
    Callback that terminates training at the end of an epoch if stop_flag is encountered.
    """

    def on_batch_end(self, batch, logs=None):
        if stop_flag:
            self.model.stop_training = True


def handler(signum, frame):
    """
    Flags stop_flag if CTRL-C is received.
    """
    global training_complete

    if not training_complete:
        print('\nCTRL+C signal received. Training will finish after current batch.')
        global stop_flag
        stop_flag = True
    else:
        exit()


def setup_callbacks(save_path):
    """
    Sets up callbacks for early stopping and model saving.
    """

    signal.signal(signal.SIGINT, handler)

    callback_list = []

    callback_list.append(TerminateOnFlag())  # Terminate training if CTRL+C

    if save_path is not None:
        model_checkpoint = ModelCheckpoint(save_path + "_class_model_{epoch:02d}_{val_loss:.2f}.hdf5", monitor="val_loss", save_best_only=True, verbose=1, period=10)  # Save model every 10 epochs
        callback_list.append(model_checkpoint)

    return callback_list


def _euclidean_distance(vects):
    """
    Computes euclidean distance between tuple of vectors.
    """
    x, y = vects
    return K.sqrt(K.maximum(K.sum(K.square(x - y), axis=1, keepdims=True), K.epsilon()))


def _cosine_distance(vects):
    x, y = vects
    x = K.l2_normalize(x, axis=-1)
    y = K.l2_normalize(y, axis=-1)
    return -K.mean(x * y, axis=-1, keepdims=True)


def _cos_dist_output_shape(shapes):
    shape1, shape2, shape3 = shapes
    return (shape1[0], 1)


def _eucl_dist_output_shape(shapes):
    """
    Returns output shape of euclidean distance computation.
    """
    shape1, shape2, shape3 = shapes
    return (shape1[0], 1)


def _triplet_distance(vects):
    """
    Computes triplet loss for single triplet.
    """

    A, P, N = vects
    return K.maximum(_euclidean_distance([A, P]) - _euclidean_distance([A, N]) + ALPHA, 0.0)

<<<<<<< HEAD
def relu_clipped():
    pass
=======

def relu_clipped(x):
    return relu(x, max_value=1000)
>>>>>>> 58898a00


def build_tower_cnn_model(input_shape):
    """
    Builds a CNN-model for embedding single examples of data.
    """

    x0 = Input(input_shape, name='Input')

<<<<<<< HEAD
    kernel = 5
    n_channels = [24]
    x = x0
    for i in range(len(n_channels)):
        x = Conv1D(n_channels[i], kernel_size=kernel, strides=2, activation='relu', padding='same')(x)
        x = BatchNormalization()(x)
=======
    kernel = 7
    n_channels = [32]
    x = x0
    for i in range(len(n_channels)):
        x = Conv1D(n_channels[i], kernel_size=kernel, strides=2, activation="relu", padding='same')(x)
        #x = Activation(relu_clipped)(x)
        #if i == 0:
            #x = BatchNormalization()(x)
>>>>>>> 58898a00
        x = MaxPooling1D(5)(x)

    x = Flatten()(x)
    y = Dense(40, name='dense_encoding')(x)
<<<<<<< HEAD
    y = Lambda(lambda  x: K.l2_normalize(x,axis=1))(y)
=======
    #y = Lambda(lambda  x: K.l2_normalize(x,axis=1))(y)
>>>>>>> 58898a00

    model = Model(inputs=x0, outputs=y)

    return model


def build_triplet_model(input_shape, tower_model):
    """
    Builds a model that takes a triplet as input, feeds them through
    tower_model and outputs the triplet loss of the embeddings.
    """
    input_A = Input(input_shape)
    input_B = Input(input_shape)
    input_C = Input(input_shape)

    tower_model.summary()

    x_A = tower_model(input_A)
    x_B = tower_model(input_B)
    x_C = tower_model(input_C)

    distance = Lambda(_triplet_distance, output_shape=_eucl_dist_output_shape)([x_A, x_B, x_C])

    model = Model([input_A, input_B, input_C], distance, name='siamese')

    return model


def custom_loss(y_true, y_pred):
    return y_pred


def parse_args(args):
    """
    Checks that input args are valid.
    """

    if args.save_weights_path is not None:
        if not os.path.isdir(args.save_weights_path):
            response = input("Save weights path does not exist. Create it? (Y/n) >> ")
            if response.lower() not in ["y", "yes", "1", ""]:
                exit()
            else:
                os.makedirs(args.save_weights_path)

    if args.metrics_path is not None:
        if not os.path.isdir(args.metrics_path):
            response = input("Metrics path does not exist. Create it? (Y/n) >> ")
            if response.lower() not in ["y", "yes", "1", ""]:
                exit()
            else:
                os.makedirs(args.metrics_path)


def main():

    # Parse arguments
    parser = argparse.ArgumentParser()
    parser.add_argument(dest="data_path", metavar="DATA_PATH", help="Path to read examples from.")
    parser.add_argument("-sW", "--save_weights_path", metavar="SAVE_WEIGHTS_PATH", default=None, help="Path to save trained weights to. If no path is specified checkpoints are not saved.")
    parser.add_argument("-sM", "--save_model_path", metavar="SAVE_MODEL_PATH", default=None, help="Path to save trained model to.")
    parser.add_argument("-l", "--load_path", metavar="LOAD_PATH", default=None, help="Path to load trained model from. If no path is specified model is trained from scratch.")
    parser.add_argument("-m", "--metrics-path", metavar="METRICS_PATH", default=None, help="Path to save additional performance metrics to (for debugging purposes).")
    parser.add_argument("--PCA", metavar="PCA", default=False, help="If true, a PCA plot is saved.")
    parser.add_argument("--TSNE", metavar="TSNE", default=False, help="If true, a TSNE plot is saved.")

    args = parser.parse_args()
    parse_args(args)

    X_shape, y_shape = utils.get_shapes(args.data_path, "train")

    # Build model
    input_shape = X_shape[1:]
    tower_model = build_tower_cnn_model(input_shape)  # single input model
    triplet_model = build_triplet_model(input_shape, tower_model)  # siamese model
    if args.load_path is not None:
        triplet_model.load_weights(args.load_path)

    # Setup callbacks for early stopping and model saving
    callback_list = setup_callbacks(args.save_weights_path)

    # Compile model
    adam = Adam(lr=LEARNING_RATE)
    triplet_model.compile(optimizer=adam, loss=custom_loss)
    tower_model.predict(np.zeros((1,) + input_shape))  # predict on some random data to activate predict()

    # Initializate online triplet generators
    training_batch_generator = OnlineTripletGenerator(args.data_path, "train", tower_model, batch_size=BATCH_SIZE, triplet_mode="batch_all")
    validation_batch_generator = utils.DataGenerator(args.data_path, "valid", batch_size=BATCH_SIZE)

    triplet_model.fit_generator(generator=training_batch_generator, validation_data=validation_batch_generator,
                                callbacks=callback_list, epochs=EPOCHS)

    # Save weights
    if args.save_weights_path is not None:
        triplet_model.save_weights(args.save_weights_path + "final_weights.hdf5")

    # Save model
    if args.save_model_path is not None:
        tower_model.save(args.save_model_path + "tower_model.hdf5")
        triplet_model.save(args.save_model_path + "triplet_model.hdf5")

    # Plot PCA/TSNE
    # TODO: add function in util that reads a specified number of random samples from a dataset.
    if args.PCA is not False or args.TSNE is not False:
        X_valid, y_valid = utils.load_examples(args.data_path, "train")
        X, Y = utils.shuffle_data(X_valid[:, :, :], y_valid[:, :], one_hot_labels=True)
        X = X[:5000, :, :]
        Y = Y[:5000, :]
        X = tower_model.predict(X)
        if args.PCA:
            utils.plot_with_PCA(X, Y)
        if args.TSNE:
            utils.plot_with_TSNE(X, Y)


if __name__ == "__main__":
    main()<|MERGE_RESOLUTION|>--- conflicted
+++ resolved
@@ -29,15 +29,10 @@
 PERIOD = 10
 
 # Parameters
-<<<<<<< HEAD
 ALPHA = 0.3  # Triplet loss threshold
 LEARNING_RATE = 0.5e-2
-=======
-ALPHA = 1  # Triplet loss threshold
-LEARNING_RATE = 1e-3  # Start learning rate
 LR_DROP = 0.5  # Learning rate multiplier every LR_DROP_INTERVAL
 LR_DROP_INTERVAL = 20  # How many epochs to run before dropping learning rate
->>>>>>> 58898a00
 EPOCHS = 1000
 BATCH_SIZE = 100
 
@@ -343,14 +338,9 @@
     A, P, N = vects
     return K.maximum(_euclidean_distance([A, P]) - _euclidean_distance([A, N]) + ALPHA, 0.0)
 
-<<<<<<< HEAD
-def relu_clipped():
-    pass
-=======
 
 def relu_clipped(x):
     return relu(x, max_value=1000)
->>>>>>> 58898a00
 
 
 def build_tower_cnn_model(input_shape):
@@ -360,32 +350,17 @@
 
     x0 = Input(input_shape, name='Input')
 
-<<<<<<< HEAD
     kernel = 5
     n_channels = [24]
     x = x0
     for i in range(len(n_channels)):
         x = Conv1D(n_channels[i], kernel_size=kernel, strides=2, activation='relu', padding='same')(x)
         x = BatchNormalization()(x)
-=======
-    kernel = 7
-    n_channels = [32]
-    x = x0
-    for i in range(len(n_channels)):
-        x = Conv1D(n_channels[i], kernel_size=kernel, strides=2, activation="relu", padding='same')(x)
-        #x = Activation(relu_clipped)(x)
-        #if i == 0:
-            #x = BatchNormalization()(x)
->>>>>>> 58898a00
         x = MaxPooling1D(5)(x)
 
     x = Flatten()(x)
     y = Dense(40, name='dense_encoding')(x)
-<<<<<<< HEAD
     y = Lambda(lambda  x: K.l2_normalize(x,axis=1))(y)
-=======
-    #y = Lambda(lambda  x: K.l2_normalize(x,axis=1))(y)
->>>>>>> 58898a00
 
     model = Model(inputs=x0, outputs=y)
 
