--- conflicted
+++ resolved
@@ -166,13 +166,8 @@
     y = np.array(utils.one_hot_to_index(y))
 
     import matplotlib.pyplot as plt
-<<<<<<< HEAD
-    plt.scatter(X_embedded[:,0], X_embedded[:,1], c=y)
-    plt.savefig("plot.png")
-=======
     plt.scatter(X_embedded[:, 0], X_embedded[:, 1], c=["C" + str(i) for i in y])
     plt.savefig("PCA.png")
->>>>>>> 178d4da7
 
 
 def plot_with_TSNE(X_embedded, y):
@@ -190,13 +185,8 @@
     y = np.array(utils.one_hot_to_index(y))
 
     import matplotlib.pyplot as plt
-<<<<<<< HEAD
-    plt.scatter(X_embedded[:,0], X_embedded[:,1], c=y)
-    plt.savefig("plot.png")
-=======
     plt.scatter(X_embedded[:, 0], X_embedded[:, 1], c=["C" + str(i) for i in y])
     plt.savefig("TSNE.png")
->>>>>>> 178d4da7
 
 
 def parse_args(args):
